name: dimension_reduction
channels:
  - conda-forge
dependencies:
  - flake8
  - sphinx
  - click
  - coverage
  - awscli
  - python-dotenv>=0.5.1
  - python=3
  - scikit-learn
  - matplotlib
  - seaborn
  - jupyter
  - nb_conda
  - pytest
  - hypothesis
  - nbval
  - nbdime
  - imageio
  - opencv
  - pip
<<<<<<< HEAD
  - pip:
=======
  - pip:
    - -e .
>>>>>>> 5b43dcff
<|MERGE_RESOLUTION|>--- conflicted
+++ resolved
@@ -21,9 +21,5 @@
   - imageio
   - opencv
   - pip
-<<<<<<< HEAD
   - pip:
-=======
-  - pip:
-    - -e .
->>>>>>> 5b43dcff
+    - -e .