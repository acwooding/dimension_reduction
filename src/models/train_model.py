# -*- coding: utf-8 -*-
import click
import json
import joblib
import os
from pathlib import Path
from dotenv import find_dotenv, load_dotenv

from sklearn.decomposition import PCA, KernelPCA
from sklearn.manifold import MDS, Isomap, LocallyLinearEmbedding, SpectralEmbedding
from sklearn.model_selection import GridSearchCV

#from MulticoreTSNE import MulticoreTSNE as TSNE
from sklearn.manifold import TSNE
from umap import UMAP

import numpy as np
import pandas as pd

from ..logging import logger
from ..paths import models_path, trained_models_path, processed_data_path
from ..data import datasets
from ..utils import normalize_numpy_dict, save_json
from .. import quality_measures as qm

DR_META_ESTIMATORS = {
    'grid_search': GridSearchCV
}

def available_meta_estimators():
    """Valid Meta-estimators for dimension reduction applications
    This function simply returns the list of known dimension reduction
    algorithms.

    It exists to allow for a description of the mapping for
    each of the valid strings.

    ============     ====================================
    Meta-est         Function
    ============     ====================================
    grid_search      sklearn.model_selection.GridSearchCV
    ============     ====================================
    """
    return DR_META_ESTIMATORS


DR_ALGORITHMS = {
    "autoencoder": None,
<<<<<<< HEAD
    "HLLE": LocallyLinearEmbedding(method='hessian'),
    "Isomap": Isomap(),
    "KernelPCA": KernelPCA(),
    "LaplacianEigenmaps": SpectralEmbedding(),
    "LLE": LocallyLinearEmbedding(),
    "LTSA": LocallyLinearEmbedding(method='ltsa'),
    "MDS": MDS(),
    "PCA": PCA(),
    "TSNE": TSNE(),
    "UMAP": UMAP(),
=======
    "isomap": Isomap(),
    "MDS": MDS(),
    "PCA": PCA(),
    "t-SNE": TSNE(),
    "UMAP": UMAP(random_state=6502),
>>>>>>> 5a2b998d
}

def available_algorithms():
    """Valid Algorithms for dimension reduction applications

    This function simply returns the list of known dimension reduction
    algorithms.

    It exists to allow for a description of the mapping for
    each of the valid strings.

    The valid quality metrics, and the function they map to, are:

    ============     ====================================
    Algorithm        Function
    ============     ====================================
    autoencoder
    isomap
    MDS
    PCA
    t-SNE
    UMAP
    ============     ====================================
    """
    return DR_ALGORITHMS


@click.command()
@click.argument('model_list')
def main(model_list, output_file='experiments.json'):
    """Trains models speficied in the supplied `model_list` file

    output is a dictionary of trained model metadata, keyed by
    model_key := {algorithm}_{dataset}_{score}_{run_number}, where:

    dataset:
        name of dataset to use
    algorithm:
        name of algorithm (estimator) to run on the dataset
    score:
        name of scoring function (to evaluate model quality)
    run_number:
        Arbitrary integer. Combination of these 4 things must be unique.

    trained models are written to `trained_models_path`. For every model, we write:

    {model_key}.model:
        the trained model
    {model_key}.metadata:
        Metadata for this model
    {model_key}-gridsearch.csv: (optional)
        if grid-searching, this will contain the grid search results.

    Parameters
    ----------
    model_list:
        json file specifying list of meta-estimators, algorithms, and score functions to
        combine into a model
    output_file:
        name of json file to write metadata to


    """
    logger.info(f'Building models from {model_list}')

    os.makedirs(trained_models_path, exist_ok=True)

    with open(models_path / model_list) as f:
        training_dicts = json.load(f)

    quality_measures = qm.available_quality_measures()
    dataset_list = datasets.available_datasets()

    metadata_dict = {}
    for td in training_dicts:
        ds_name = td.get('dataset', None)
        assert ds_name in dataset_list, f'Unknown Dataset: {ds_name}'

        alg_name = td.get('algorithm', None)
        assert alg_name in DR_ALGORITHMS, f'Unknown Algorithm: {alg_name}'

        score_name = td.get('score', None)
        assert score_name in quality_measures, f'Unknown Score: {score_name}'

        meta_name = td.get('meta', None)
        if meta_name is not None:
            assert meta_name in DR_META_ESTIMATORS, f'Unknown meta-estimator: {meta_name}'

        run_number = td.get('run_number', 0)
        id_base = f"{td['algorithm']}_{td['dataset']}_{td['score']}_{run_number}"
        if id_base in metadata_dict:
            raise Exception("{id_base} already exists. Give a unique `run_number` to avoid collisions.")
        else:
            td['run_number'] = run_number
            metadata_dict[id_base] = td

<<<<<<< HEAD
    for k, td in metadata_dict.items():
        logger.debug(f'Creating model for {k}')
        meta = td.get('meta', None)
        if meta == 'grid_search':
            ds = datasets.load_dataset(td['dataset'])
            alg = available_algorithms()[td['algorithm']]
            score = qm.make_hi_lo_scorer(qm.available_quality_measures()[td['score']], **td['score_params'])
            grid_search = meta_estimators[td['meta']](alg, td['algorithm_params'], scoring=score, **td['meta_params'])
=======
    for model_key, td in metadata_dict.items():
        logger.debug(f'Creating model for {model_key}')
        ds_name = td['dataset']
        ds_opts = td.get('dataset_params', {})
        ds = datasets.load_dataset(ds_name, **ds_opts)

        alg_name = td['algorithm']
        alg_opts = td.get('algorithm_params', {})
        alg = DR_ALGORITHMS[alg_name]
        alg_default_opts = alg.get_params()

        score_name = td.get('score', None)
        score_params = td.get('score_params', {})
        assert score_name in quality_measures, f'Unknown Score: {score_name}'
        score = qm.make_hi_lo_scorer(quality_measures[score_name], **score_params)

        meta_name = td.get('meta', None)
        meta_opts = td.get('meta_params', {})
        if meta_name is not None:
            meta_alg = DR_META_ESTIMATORS[meta_name]

        if meta_name == 'grid_search':
            logger.debug(f'Grid-Searching {model_key}')
            grid_search = meta_alg(alg, alg_opts, scoring=score, **meta_opts)
>>>>>>> 5a2b998d
            grid_search.fit(ds.data)#, y=ds.target)

            #save off the results from the grid search
            best_est = grid_search.best_estimator_ # save this off  as k.model
            joblib.dump(best_est, trained_models_path / f"{model_key}.model")

            meta_parameters_out = best_est.get_params()
            td['algorithm_params'] = meta_parameters_out
            save_json(trained_models_path / f"{model_key}.metadata", td)

            cv_results = pd.DataFrame(grid_search.cv_results_).T # save this off as k.csv
            cv_results.index.name = 'grid_search_results'
            cv_results.to_csv(trained_models_path / f"{model_key}-gridsearch.csv")

        elif meta_name is None:
            logger.debug(f'Fitting {model_key}')
            # Apply parameters straight to the estimator
            alg.fit(ds.data, **alg_opts)
            joblib.dump(alg, trained_models_path / f"{model_key}.model")
            save_json(trained_models_path / f"{model_key}.metadata", td)

    save_json(models_path / output_file, metadata_dict)


if __name__ == '__main__':

    # not used in this stub but often useful for finding various files
    project_dir = Path(__file__).resolve().parents[2]

    # find .env automagically by walking up directories until it's found, then
    # load up the .env entries as environment variables
    load_dotenv(find_dotenv())

    main()<|MERGE_RESOLUTION|>--- conflicted
+++ resolved
@@ -46,7 +46,6 @@
 
 DR_ALGORITHMS = {
     "autoencoder": None,
-<<<<<<< HEAD
     "HLLE": LocallyLinearEmbedding(method='hessian'),
     "Isomap": Isomap(),
     "KernelPCA": KernelPCA(),
@@ -57,13 +56,6 @@
     "PCA": PCA(),
     "TSNE": TSNE(),
     "UMAP": UMAP(),
-=======
-    "isomap": Isomap(),
-    "MDS": MDS(),
-    "PCA": PCA(),
-    "t-SNE": TSNE(),
-    "UMAP": UMAP(random_state=6502),
->>>>>>> 5a2b998d
 }
 
 def available_algorithms():
@@ -160,16 +152,6 @@
             td['run_number'] = run_number
             metadata_dict[id_base] = td
 
-<<<<<<< HEAD
-    for k, td in metadata_dict.items():
-        logger.debug(f'Creating model for {k}')
-        meta = td.get('meta', None)
-        if meta == 'grid_search':
-            ds = datasets.load_dataset(td['dataset'])
-            alg = available_algorithms()[td['algorithm']]
-            score = qm.make_hi_lo_scorer(qm.available_quality_measures()[td['score']], **td['score_params'])
-            grid_search = meta_estimators[td['meta']](alg, td['algorithm_params'], scoring=score, **td['meta_params'])
-=======
     for model_key, td in metadata_dict.items():
         logger.debug(f'Creating model for {model_key}')
         ds_name = td['dataset']
@@ -194,7 +176,6 @@
         if meta_name == 'grid_search':
             logger.debug(f'Grid-Searching {model_key}')
             grid_search = meta_alg(alg, alg_opts, scoring=score, **meta_opts)
->>>>>>> 5a2b998d
             grid_search.fit(ds.data)#, y=ds.target)
 
             #save off the results from the grid search
