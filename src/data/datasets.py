--- conflicted
+++ resolved
@@ -9,11 +9,11 @@
 from sklearn.preprocessing import StandardScaler, MinMaxScaler
 
 from .dset import Dataset
-<<<<<<< HEAD
 from .fetch import unpack
 from .utils import normalize_labels, partial_call_signature
 from ..paths import raw_data_path, interim_data_path
 from .fetch import fetch_files, fetch_file
+from ..logging import logger
 
 __all__ = [
     'add_dataset_by_urllist',
@@ -31,12 +31,6 @@
     'unknown_function',
     'write_datasets',
 ]
-=======
-from .utils import hash_file, unpack, hash_function_map, read_space_delimited, normalize_labels, partial_call_signature
-from ..paths import data_path, raw_data_path, interim_data_path, processed_data_path
-from .localdata import *
-from ..logging import logger
->>>>>>> 78519eb1
 
 _MODULE = sys.modules[__name__]
 _MODULE_DIR = pathlib.Path(os.path.dirname(os.path.abspath(__file__)))
